--- conflicted
+++ resolved
@@ -14,18 +14,12 @@
 RUN npm ci --no-progress --color=false --quiet
 
 # Now copy the whole workdir for the build step.
-<<<<<<< HEAD
-COPY . /go/src/go.nlx.io/nlx/directory-ui
-RUN npm run build
-RUN npm test -- --coverage
-=======
 COPY directory-ui /go/src/go.nlx.io/nlx/directory-ui
 
 RUN npm test
 RUN REACT_APP_GIT_COMMIT_HASH=$(git rev-parse HEAD) \
     REACT_APP_GIT_TAG_NAME=$(git describe --tags) \
     npm run build
->>>>>>> 6686a51d
 
 # Copy static docs to alpine-based nginx container.
 FROM nginx:alpine
