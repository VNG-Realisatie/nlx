{
  "name": "my-app",
  "version": "0.1.0",
  "private": true,
  "dependencies": {
<<<<<<< HEAD
    "axios": "^0.18.0",
    "react": "^16.4.1",
    "react-dom": "^16.4.1",
    "react-router-dom": "^4.3.1",
    "react-scripts": "1.1.4",
    "redoc": "^2.0.0-alpha.24"
  },
  "scripts": {
    "start": "react-scripts start",
    "build": "react-scripts build",
    "test": "react-scripts test --env=jsdom",
    "eject": "react-scripts eject",
    "build-icons": "rm -rf src/components/Icons && mkdir -p src/components/Icons && svgr --ext jsx --no-title --template src/helpers/wrapIntoComponent.js --replace-attr-value '#000=currentColor' --tab-width 4 --ids -d src/components/Icons src/assets/icons"
  },
  "devDependencies": {
    "@svgr/cli": "^2.0.0",
    "bootstrap": "^4.1.1",
    "classnames": "^2.2.6",
    "jquery": "^3.3.1",
    "popper.js": "^1.14.3",
    "react-copy-to-clipboard": "^5.0.1"
  },
  "proxy": {
    "/api": {
      "target": "http://directory:1985",
      "secure": false,
      "pathRewrite": {
        "^/api": "/"
      }
    }
=======
    "@angular/animations": "^5.2.11",
    "@angular/common": "^5.2.11",
    "@angular/compiler": "^5.2.11",
    "@angular/core": "^5.2.11",
    "@angular/forms": "^5.2.11",
    "@angular/http": "^5.2.11",
    "@angular/platform-browser": "^5.2.11",
    "@angular/platform-browser-dynamic": "^5.2.11",
    "@angular/router": "^5.2.11",
    "core-js": "^2.5.7",
    "rxjs": "^5.5.11",
    "zone.js": "^0.8.26"
  },
  "devDependencies": {
    "@angular/cli": "^1.7.4",
    "@angular/compiler-cli": "^5.2.11",
    "@angular/language-service": "^5.2.11",
    "@types/jasmine": "^2.8.7",
    "@types/jasminewd2": "~2.0.2",
    "@types/node": "^6.0.111",
    "codelyzer": "^4.3.0",
    "hoek": "^5.0.3",
    "jasmine-core": "~2.8.0",
    "jasmine-spec-reporter": "~4.2.1",
    "karma": "^2.0.2",
    "karma-chrome-launcher": "~2.2.0",
    "karma-coverage-istanbul-reporter": "^1.4.3",
    "karma-jasmine": "^1.1.2",
    "karma-jasmine-html-reporter": "^0.2.2",
    "protractor": "^5.3.2",
    "ts-node": "~4.1.0",
    "tslint": "~5.9.1",
    "typescript": "~2.5.3"
>>>>>>> da94a2e2
  }
}<|MERGE_RESOLUTION|>--- conflicted
+++ resolved
@@ -3,7 +3,6 @@
   "version": "0.1.0",
   "private": true,
   "dependencies": {
-<<<<<<< HEAD
     "axios": "^0.18.0",
     "react": "^16.4.1",
     "react-dom": "^16.4.1",
@@ -15,8 +14,7 @@
     "start": "react-scripts start",
     "build": "react-scripts build",
     "test": "react-scripts test --env=jsdom",
-    "eject": "react-scripts eject",
-    "build-icons": "rm -rf src/components/Icons && mkdir -p src/components/Icons && svgr --ext jsx --no-title --template src/helpers/wrapIntoComponent.js --replace-attr-value '#000=currentColor' --tab-width 4 --ids -d src/components/Icons src/assets/icons"
+    "eject": "react-scripts eject"
   },
   "devDependencies": {
     "@svgr/cli": "^2.0.0",
@@ -34,40 +32,5 @@
         "^/api": "/"
       }
     }
-=======
-    "@angular/animations": "^5.2.11",
-    "@angular/common": "^5.2.11",
-    "@angular/compiler": "^5.2.11",
-    "@angular/core": "^5.2.11",
-    "@angular/forms": "^5.2.11",
-    "@angular/http": "^5.2.11",
-    "@angular/platform-browser": "^5.2.11",
-    "@angular/platform-browser-dynamic": "^5.2.11",
-    "@angular/router": "^5.2.11",
-    "core-js": "^2.5.7",
-    "rxjs": "^5.5.11",
-    "zone.js": "^0.8.26"
-  },
-  "devDependencies": {
-    "@angular/cli": "^1.7.4",
-    "@angular/compiler-cli": "^5.2.11",
-    "@angular/language-service": "^5.2.11",
-    "@types/jasmine": "^2.8.7",
-    "@types/jasminewd2": "~2.0.2",
-    "@types/node": "^6.0.111",
-    "codelyzer": "^4.3.0",
-    "hoek": "^5.0.3",
-    "jasmine-core": "~2.8.0",
-    "jasmine-spec-reporter": "~4.2.1",
-    "karma": "^2.0.2",
-    "karma-chrome-launcher": "~2.2.0",
-    "karma-coverage-istanbul-reporter": "^1.4.3",
-    "karma-jasmine": "^1.1.2",
-    "karma-jasmine-html-reporter": "^0.2.2",
-    "protractor": "^5.3.2",
-    "ts-node": "~4.1.0",
-    "tslint": "~5.9.1",
-    "typescript": "~2.5.3"
->>>>>>> da94a2e2
   }
 }