version: '3.5'

volumes:
  inway_cert:
    driver: local
    driver_opts:
      type: tmpfs
      device: tmpfs
  outway_cert:
    driver: local
    driver_opts:
      type: tmpfs
      device: tmpfs
  monitor_cert:
    driver: local
    driver_opts:
      type: tmpfs
      device: tmpfs
  directory_cert:
    driver: local
    driver_opts:
      type: tmpfs
      device: tmpfs
  postgres_data: {}

services:
  docs:
    build:
      context: .
      dockerfile: docs/Dockerfile
      target: build
    volumes:
      - $GOPATH/src/go.nlx.io/nlx:/go/src/go.nlx.io/nlx
    ports:
      - '8002:1313'
    command: hugo server --bind 0.0.0.0

  ca:
    build:
      context: .
      dockerfile: unsafe-ca/Dockerfile
    ports:
      - '50080:8888'
    working_dir: /ca
    command: ./start-ca.sh nlx.local

  postgres:
    image: 'postgres:10'
    expose:
      - 5432
    ports:
      - "5432:5432"
    volumes:
      - postgres_data:/var/lib/postgresql/data
    environment:
      POSTGRES_USER: postgres
      POSTGRES_PASSWORD: postgres

  db:
    build:
      context: .
      dockerfile: db/Dockerfile
      target: build
    volumes:
      - $GOPATH/src/go.nlx.io/nlx:/go/src/go.nlx.io/nlx
      - /var/run/docker.sock:/var/run/docker.sock
    environment:
      PGHOST: postgres
      PGUSER: postgres
      PGPASSWORD: postgres
    working_dir: /go/src/go.nlx.io/nlx/db
    depends_on:
      - postgres

  logdb:
    build:
      context: .
      dockerfile: logdb/Dockerfile
      target: build
    volumes:
      - $GOPATH/src/go.nlx.io/nlx:/go/src/go.nlx.io/nlx
      - /var/run/docker.sock:/var/run/docker.sock
    environment:
      PGHOST: postgres
      PGUSER: postgres
      PGPASSWORD: postgres
    working_dir: /go/src/go.nlx.io/nlx/logdb
    depends_on:
      - postgres

  logdb-api:
    build:
      context: .
      dockerfile: logdb-api/Dockerfile
      target: build
    networks:
      default:
        aliases:
          - logdb-api.nlx.local
    environment:
      - LOG_TYPE=development
      - LOG_LEVEL=debug
    volumes:
      - $GOPATH/src/go.nlx.io/nlx:/go/src/go.nlx.io/nlx
    ports:
      - '40080:80'
    working_dir: /go/src/go.nlx.io/nlx/logdb-api
    command: modd
    depends_on:
      - logdb

  logdb-ui:
      build:
        context: .
        dockerfile: logdb-ui/Dockerfile
        target: build
      depends_on:
        - logdb-api
      networks:
        default:
          aliases:
            - logdb-ui.nlx.local
      volumes:
        - $GOPATH/src/go.nlx.io/nlx:/go/src/go.nlx.io/nlx
      ports:
        - '12022:3000'
      command: >
        /bin/ash -c "
          yarn install
          yarn run start
        "

  inway_cert:
    build:
      context: .
      dockerfile: unsafe-ca/Dockerfile
    depends_on:
      - ca
    volumes:
      - inway_cert:/inway_cert
    command: >
      /bin/ash -c "
        cd /inway_cert &&
        /ca/generate-cert.sh inway.nlx.local DemoProviderOrganization ca &&
        touch /inway_cert/.done
      "

  inway:
    build:
      context: .
      dockerfile: inway/Dockerfile
      target: build
    networks:
      default:
        aliases:
          - inway.nlx.local
    environment:
      - LOG_TYPE=development
      - LOG_LEVEL=debug
      - TLS_NLX_ROOT_CERT=/inway_cert/nlx_root.pem
      - TLS_ORG_CERT=/inway_cert/inway_nlx_local.pem
      - TLS_ORG_KEY=/inway_cert/inway_nlx_local-key.pem
      - SELF_ADDRESS=inway.nlx.local:443
      - DIRECTORY_ADDRESS=directory.nlx.local:443
    volumes:
      - inway_cert:/inway_cert
      - $GOPATH/src/go.nlx.io/nlx:/go/src/go.nlx.io/nlx
    ports:
      - '30443:443'
    command: >
      /bin/ash -c "
        while [ ! -f /inway_cert/.done ]; do
          sleep .2
        done
        modd
      "
    depends_on:
      - inway_cert

  outway_cert:
    build:
      context: .
      dockerfile: unsafe-ca/Dockerfile
    depends_on:
      - ca
    volumes:
      - outway_cert:/outway_cert
    command: >
      /bin/ash -c "
        cd /outway_cert &&
        /ca/generate-cert.sh outway.nlx.local DemoRequesterOrganization ca &&
        touch /outway_cert/.done
      "

  outway:
    build:
      context: .
      dockerfile: outway/Dockerfile
      target: build
    depends_on:
      - outway_cert
    networks:
      default:
        aliases:
          - outway.nlx.local
    environment:
      - LOG_TYPE=development
      - LOG_LEVEL=debug
      - TLS_NLX_ROOT_CERT=/outway_cert/nlx_root.pem
      - TLS_ORG_CERT=/outway_cert/outway_nlx_local.pem
      - TLS_ORG_KEY=/outway_cert/outway_nlx_local-key.pem
      - DIRECTORY_ADDRESS=directory.nlx.local:443
    volumes:
      - outway_cert:/outway_cert
      - $GOPATH/src/go.nlx.io/nlx:/go/src/go.nlx.io/nlx
    ports:
      - '20080:80'
    command: >
      /bin/ash -c "
        while [ ! -f /outway_cert/.done ]; do
          sleep .2
        done
        modd
      "
    depends_on:
      - outway_cert

  monitor_cert:
    build:
      context: .
      dockerfile: unsafe-ca/Dockerfile
    depends_on:
      - ca
    volumes:
      - monitor_cert:/monitor_cert
    command: >
      /bin/ash -c "
        cd /monitor_cert &&
        /ca/generate-cert.sh monitor.nlx.local NLX ca &&
        touch /monitor_cert/.done
      "

  monitor:
    build:
      context: .
      dockerfile: monitor/Dockerfile
      target: build
    depends_on:
      - monitor_cert
    networks:
      default:
        aliases:
          - monitor.nlx.local
    environment:
      - LOG_TYPE=development
      - LOG_LEVEL=debug
      - TLS_NLX_ROOT_CERT=/monitor_cert/nlx_root.pem
      - TLS_MONITOR_CERT=/monitor_cert/monitor_nlx_local.pem
      - TLS_MONITOR_KEY=/monitor_cert/monitor_nlx_local-key.pem
    volumes:
      - monitor_cert:/monitor_cert
      - $GOPATH/src/go.nlx.io/nlx:/go/src/go.nlx.io/nlx
    command: >
      /bin/ash -c "
        while [ ! -f /monitor_cert/.done ]; do
          sleep .2
        done
        modd
      "
    depends_on:
      - monitor_cert
      - postgres

  certportal:
    build:
      context: .
      dockerfile: certportal/Dockerfile
      target: build
    depends_on:
      - ca
    environment:
      - CA_HOST=ca
    volumes:
      - $GOPATH/src/go.nlx.io/nlx:/go/src/go.nlx.io/nlx
    ports:
      - '8003:12020'
    command: modd

  directory_cert:
    build:
      context: .
      dockerfile: unsafe-ca/Dockerfile
    depends_on:
      - ca
    volumes:
      - directory_cert:/directory_cert
    command: >
      /bin/ash -c "
        cd /directory_cert &&
        /ca/generate-cert.sh directory.nlx.local NLX ca &&
        touch /directory_cert/.done
      "

  directory:
    build:
      context: .
      dockerfile: directory/Dockerfile
      target: build
    depends_on:
      - directory_cert
    networks:
      default:
        aliases:
          - directory.nlx.local
    environment:
      - LOG_TYPE=development
      - LOG_LEVEL=debug
      - TLS_NLX_ROOT_CERT=/directory_cert/nlx_root.pem
      - TLS_DIRECTORY_CERT=/directory_cert/directory_nlx_local.pem
      - TLS_DIRECTORY_KEY=/directory_cert/directory_nlx_local-key.pem
    volumes:
      - directory_cert:/directory_cert
      - $GOPATH/src/go.nlx.io/nlx:/go/src/go.nlx.io/nlx
    ports:
      - '10080:80'
      - '10443:443'
    command: >
      /bin/ash -c "
        while [ ! -f /directory_cert/.done ]; do
          sleep .2
        done
        modd
      "
    depends_on:
      - directory_cert
      - postgres

  directory-ui:
      build:
        context: .
        dockerfile: directory-ui/Dockerfile
        target: build
      depends_on:
        - directory
      networks:
        default:
          aliases:
            - directory-ui.nlx.local
      volumes:
        - $GOPATH/src/go.nlx.io/nlx:/go/src/go.nlx.io/nlx
      ports:
<<<<<<< HEAD
        - '8001:4200'
=======
        - '12021:3000'
>>>>>>> f23b1a6a
      command: >
        /bin/ash -c "
          yarn install
          yarn run start
        "<|MERGE_RESOLUTION|>--- conflicted
+++ resolved
@@ -349,11 +349,7 @@
       volumes:
         - $GOPATH/src/go.nlx.io/nlx:/go/src/go.nlx.io/nlx
       ports:
-<<<<<<< HEAD
-        - '8001:4200'
-=======
-        - '12021:3000'
->>>>>>> f23b1a6a
+        - '8001:3000'
       command: >
         /bin/ash -c "
           yarn install
