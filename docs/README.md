# NLX documentation site
The NLX documentation site is a resource for developers that want to use and provide services on the NLX network.

This site is generated with [Hugo](https://gohugo.io/), a static site generator written in Go.

The current `master` version of the documentation is deployed at [docs.nlx.io](https://docs.nlx.io/)

## Building and running locally
If you [Build and run NLX](../README.md#build-and-run-nlx-locally) you can access the Documentation site on [localhost port 1313](http://localhost:1313/).
The site will rebuild and refresh automatically whenever you change a file.

## Editing the content of the site
To edit pages, edit the [MarkDown](https://github.com/adam-p/markdown-here/wiki/Markdown-Cheatsheet) files in the [`/content` folder](content/).

<<<<<<< HEAD
If you [Build and run](../README.md#building-and-running-an-nlx-network-locally) the Documentation should be deployed to [http://localhost:1313/](http://localhost:1313/)
=======
Each file needs to have Hugo [front-matter](https://gohugo.io/content-management/front-matter/) at the top.
The front-matter sets the settings for each page, including `title` and the `weight` that determines the order that a page displays in lists.
>>>>>>> d8efadc3
<|MERGE_RESOLUTION|>--- conflicted
+++ resolved
@@ -6,15 +6,11 @@
 The current `master` version of the documentation is deployed at [docs.nlx.io](https://docs.nlx.io/)
 
 ## Building and running locally
-If you [Build and run NLX](../README.md#build-and-run-nlx-locally) you can access the Documentation site on [localhost port 1313](http://localhost:1313/).
+If you [Build and run NLX](../README.md#building-and-running-an-nlx-network-locally) you can access the Documentation site on [localhost port 1313](http://localhost:1313/).
 The site will rebuild and refresh automatically whenever you change a file.
 
 ## Editing the content of the site
 To edit pages, edit the [MarkDown](https://github.com/adam-p/markdown-here/wiki/Markdown-Cheatsheet) files in the [`/content` folder](content/).
 
-<<<<<<< HEAD
-If you [Build and run](../README.md#building-and-running-an-nlx-network-locally) the Documentation should be deployed to [http://localhost:1313/](http://localhost:1313/)
-=======
 Each file needs to have Hugo [front-matter](https://gohugo.io/content-management/front-matter/) at the top.
-The front-matter sets the settings for each page, including `title` and the `weight` that determines the order that a page displays in lists.
->>>>>>> d8efadc3
+The front-matter sets the settings for each page, including `title` and the `weight` that determines the order that a page displays in lists.