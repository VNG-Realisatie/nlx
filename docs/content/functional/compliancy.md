--- conflicted
+++ resolved
@@ -25,715 +25,423 @@
 | **Source** | European Interoperability Framework (EIF) |
 | **Category** | Underlying principle: Subsidiarity and proportionality  |
 | **Type** | Recommendation |
-<<<<<<< HEAD
-| **NLX is compliant** | Yes |
+| **NLX compliance** | Yes |
 | **Description** | Ensure that national interoperability frameworks and interoperability strategies are aligned with the EIF and, if needed, tailor and extend them to address the national context and needs.  |
 | **Implications** | <li>The NLX will be aligned with the goals described in the EIF.</li> <li> Extensions in the NLX have been added with regards to authentication and logging in the federated infrastructure.</li> |
-=======
-| **Compliant** | Yes |
-| **Description** | Ensure that national interoperability frameworks and interoperability strategies are aligned with the EIF and, if needed, tailor and extend them to address the national context and needs.
-| **Implications** | NLX will be aligned with the goals described in the EIF. Extensions in NLX have been added with regards to authentication and logging in the federated infrastructure.|
->>>>>>> fc3bb40f
 
 | **Requirement** | NLX0002 |
 | --- | --- |
 | **Source** | European Interoperability Framework (EIF) |
 | **Category** | Underlying principle: Openness  |
 | **Type** | Recommendation |
-<<<<<<< HEAD
-| **NLX is compliant** | N/A |
+| **NLX compliance** | N/A |
 | **Description** | Publish the data you own as open data unless certain restrictions apply.  |
 | **Implications** |<li>NLX can be used as the infrastructure to publish any data, including open data.</li><li>Making data available as open data is the responsibility of the data owner.</li> |
-=======
-| **Compliant** | N/A |
-| **Description** | Publish the data you own as open data unless certain restrictions apply.  |
-| **Implications** | NLX can be used as the infrastructure to publish any data, including open data. Making data available as open data is the responsibility of the data owner.|
->>>>>>> fc3bb40f
 
 | **Requirement** | NLX0003 |
 | --- | --- |
 | **Source** | European Interoperability Framework (EIF) |
 | **Category** | Underlying principle: Openness  |
 | **Type** | Recommendation |
-<<<<<<< HEAD
-| **NLX is compliant** | Yes |
+| **NLX compliance** | Yes |
 | **Description** | Ensure a level playing field for open source software and demonstrate active and fair consideration of using open source software, taking into account the total cost of ownership of the solution. |
 | **Implications** |<li>NLX is being developed as Open Source using Open Source components.</li><li>Development is done using the European Union Public License, version 1.2 (EUPL-1.2) license.</li> |
-=======
-| **Compliant** | Yes |
-| **Description** | Ensure a level playing field for open source software and demonstrate active and fair consideration of using open source software, taking into account the total cost of ownership of the solution. |
-| **Implications** | NLX is being developed as Open Source using Open Source components. Development is done using the European Union Public License, version 1.2 (EUPL-1.2) license. |
->>>>>>> fc3bb40f
 
 | **Requirement** | NLX0004 |
 | --- | --- |
 | **Source** | European Interoperability Framework (EIF) |
 | **Category** | Underlying principle: Openness  |
 | **Type** | Recommendation |
-<<<<<<< HEAD
 | **NLX compliance** | Yes |
 | **Description** | Give preference to open specifications, taking due account of the coverage of functional needs, maturity and market support and innovation. |
 | **Implications** |<li>The NLX development exclusively uses both international and national open specifications.<li></li>Examples of local open specifications are the Dutch DSO API/URI specification and Dutch government OAuth 2.0 profiles.</li> |
 
-=======
-| **Compliant** | Yes |
-| **Description** | Give preference to open specifications, taking due account of the coverage of functional needs, maturity and market support and innovation. |
-| **Implications** | NLX development exclusively uses both international and national open specifications. Examples of local open specifications are the Dutch DSO API/URI specification and Dutch government OAuth 2.0 profiles.|
->>>>>>> fc3bb40f
-
 | **Requirement** | NLX0005 |
 | --- | --- |
 | **Source** | European Interoperability Framework (EIF) |
 | **Category** | Underlying principle:Transparency  |
 | **Type** | Recommendation |
-<<<<<<< HEAD
 | **NLX compliance** | N/A |
 | **Description** | Ensure internal visibility and provide external interfaces for European public services.  |
 | **Implications** |<li>NLX can be used as the infrastructure for provisioning the external interfaces.</li><li>Ensuring internal visibility and provisioning of external interfaces is the responsibility of the public administration. <li> |
-=======
-| **Compliant** | N/A |
-| **Description** | Ensure internal visibility and provide external interfaces for European public services.  |
-| **Implications** | NLX can be used as the infrastructure for provisioning the external interfaces. Ensuring internal visibility and provisioning of external interfaces is the responsibility of the public administration |
->>>>>>> fc3bb40f
 
 | **Requirement** | NLX0006 |
 | --- | --- |
 | **Source** | European Interoperability Framework (EIF) |
 | **Category** | Underlying principle:Reusability  |
 | **Type** | Recommendation |
-<<<<<<< HEAD
 | **NLX compliance** | Yes |
 | **Description** | Reuse and share solutions, and cooperate in the development of joint solutions when implementing European public services.  |
-| **Implications** |<li>NLX is being developed as Open Source using Open Source components.<li></li>Development is done using the European Union Public License, version 1.2 (EUPL-1.2) license.</li>
- |
-=======
-| **Compliant** | Yes |
-| **Description** | Reuse and share solutions, and cooperate in the development of joint solutions when implementing European public services.  |
-| **Implications** | NLX is being developed as Open Source using Open Source components. Development is done using the European Union Public License, version 1.2 (EUPL-1.2) license. |
->>>>>>> fc3bb40f
+| **Implications** |<li>NLX is being developed as Open Source using Open Source components.<li></li>Development is done using the European Union Public License, version 1.2 (EUPL-1.2) license.</li> |
 
 | **Requirement** | NLX0007 |
 | --- | --- |
 | **Source** | European Interoperability Framework (EIF) |
 | **Category** | Underlying principle:Reusability  |
 | **Type** | Recommendation |
-<<<<<<< HEAD
 | **NLX compliance** | N/A |
 | **Description** | Reuse and share information and data when implementing European public services, unless certain privacy or confidentiality restrictions apply.  |
 | **Implications** |<li>Reusing and sharing of information and data is the responsibility of the data owner</li> |
-=======
-| **Compliant** | N/A |
-| **Description** | Reuse and share information and data when implementing European public services, unless certain privacy or confidentiality restrictions apply.  |
-| **Implications** | Reusing and sharing of information and data is the responsibility of the data owner |
->>>>>>> fc3bb40f
 
 | **Requirement** | NLX0008 |
 | --- | --- |
 | **Source** | European Interoperability Framework (EIF) |
 | **Category** | Underlying principle:Technological neutrality and data portability  |
 | **Type** | Recommendation |
-<<<<<<< HEAD
 | **NLX compliance** | Yes |
 | **Description** | Do not impose any technological solutions on citizens, businesses and other administrations that are technology-specific or disproportionate to their real needs.  |
 | **Implications** |<li>The NLX doesn&#39;t impose any technical solutions on organisations or businesses which are disproportionate to their needs.</li><li>The NLX is being developed as a lightweight solution based on open source development. </li> |
-=======
-| **Compliant** | Yes |
-| **Description** | Do not impose any technological solutions on citizens, businesses and other administrations that are technology-specific or disproportionate to their real needs.  |
-| **Implications** | The NLX doesn&#39;t impose any technical solutions on organisations or businesses which are disproportionate to their needs.  The NLX is being developed as a lightweight solution based on open source development. |
->>>>>>> fc3bb40f
 
 | **Requirement** | NLX0009 |
 | --- | --- |
 | **Source** | European Interoperability Framework (EIF) |
 | **Category** | Underlying principle:Technological neutrality and data portability  |
 | **Type** | Recommendation |
-<<<<<<< HEAD
 | **NLX compliance** | N/A |
 | **Description** | Ensure data portability, namely that data is easily transferable between systems and applications supporting the implementation and evolution of European public services without unjustified restrictions, if legally possible.  |
 | **Implications** |<li>Ensuring data portability is the responsibility of the data owner;</li><li>NLX can accommodate the transfer of the data between systems and organisations.</li> |
-=======
-| **Compliant** | N/A |
-| **Description** | Ensure data portability, namely that data is easily transferable between systems and applications supporting the implementation and evolution of European public services without unjustified restrictions, if legally possible.  |
-| **Implications** | Ensuring data portability is the responsibility of the data owner; NLX can accommodate the transfer of the data between systems and organisations. |
->>>>>>> fc3bb40f
 
 | **Requirement** | NLX0010 |
 | --- | --- |
 | **Source** | European Interoperability Framework (EIF) |
 | **Category** | Underlying principle:User-centricity |
 | **Type** | Recommendation |
-<<<<<<< HEAD
 | **NLX compliance** | N/A |
 | **Description** | Use multiple channels to provide the European public service, to ensure that users can select the channel that best suits their needs. |
 | **Implications** |<li>It is the responsibility of the public administration to provide multiple channels for provisioning of public services.</li> |
-=======
-| **Compliant** | N/A |
-| **Description** | Use multiple channels to provide the European public service, to ensure that users can select the channel that best suits their needs. |
-| **Implications** | It is the responsibility of the public administration to provide multiple channels for provisioning of public services.|
->>>>>>> fc3bb40f
 
 | **Requirement** | NLX0011 |
 | --- | --- |
 | **Source** | European Interoperability Framework (EIF) |
 | **Category** | Underlying principle:User-centricity |
 | **Type** | Recommendation |
-<<<<<<< HEAD
 | **NLX compliance** | N/A |
 | **Description** | Provide a single point of contact in order to hide internal administrative complexity and facilitate users&#39; access to European public services. |
 | **Implications** |<li>It is the responsibility of the public administration, or government, to provide a single point of contact in order to hide internal administrative complexity.</li> |
-=======
-| **Compliant** | N/A |
-| **Description** | Provide a single point of contact in order to hide internal administrative complexity and facilitate users&#39; access to European public services. |
-| **Implications** | It is the responsibility of the public administration, or government, to provide a single point of contact in order to hide internal administrative complexity. |
->>>>>>> fc3bb40f
 
 | **Requirement** | NLX0012 |
 | --- | --- |
 | **Source** | European Interoperability Framework (EIF) |
 | **Category** | Underlying principle:User-centricity |
 | **Type** | Recommendation |
-<<<<<<< HEAD
 | **NLX compliance** | N/A |
 | **Description** | Put in place mechanisms to involve users in analysis, design, assessment and further development of European public services. |
 | **Implications** |<li>Involving users in analysis, design, assessment and further development of public services is the responsibility of the public administration.</li> |
-=======
-| **Compliant** | N/A |
-| **Description** | Put in place mechanisms to involve users in analysis, design, assessment and further development of European public services. |
-| **Implications** | Involving users in analysis, design, assessment and further development of public services is the responsibility of the public administration. |
-
-
->>>>>>> fc3bb40f
 
 | **Requirement** | NLX0013 |
 | --- | --- |
 | **Source** | European Interoperability Framework (EIF) |
 | **Category** | Underlying principle:User-centricity |
 | **Type** | Recommendation |
-<<<<<<< HEAD
 | **NLX compliance** | N/A |
 | **Description** | As far as possible under the legislation in force, ask users of European public services once-only and relevant-only information. |
 | **Implications** |<li>This is the responsibility of the public administration.</li> |
-=======
-| **Compliant** | N/A |
-| **Description** | As far as possible under the legislation in force, ask users of European public services once-only and relevant-only information. |
-| **Implications** | This is the responsibility of the public administration. |
->>>>>>> fc3bb40f
 
 | **Requirement** | NLX0014 |
 | --- | --- |
 | **Source** | European Interoperability Framework (EIF) |
 | **Category** | Underlying principle:Inclusion and accessibility  |
 | **Type** | Recommendation |
-<<<<<<< HEAD
 | **NLX compliance** | Yes |
 | **Description** | Ensure that all European public services are accessible to all citizens, including persons with disabilities, the elderly and other disadvantaged groups. For digital public services, public administrations should comply with e-accessibility specifications that are widely recognised at European or international level. |
 | **Implications** |<li>The API discovery user interface used to find services offered by API-providers through NLX should be accessible to all citizens and compliant with the &quot;Accessibility requirements suitable for public procurement of ICT products and services in Europe&quot; standard (EN 301 549 v1.1.2)</li> |
-=======
-| **Compliant** | Yes |
-| **Description** | Ensure that all European public services are accessible to all citizens, including persons with disabilities, the elderly and other disadvantaged groups. For digital public services, public administrations should comply with e-accessibility specifications that are widely recognised at European or international level. |
-| **Implications** | The API discovery user interface used to find services offered by API-providers through NLX should be accessible to all citizens and compliant with the &quot;Accessibility requirements suitable for public procurement of ICT products and services in Europe&quot; standard (EN 301 549 v1.1.2) |
->>>>>>> fc3bb40f
 
 | **Requirement** | NLX0015 |
 | --- | --- |
 | **Source** | European Interoperability Framework (EIF) |
 | **Category** | Underlying principle:Security and privacy  |
 | **Type** | Recommendation |
-<<<<<<< HEAD
 | **NLX compliance** | Yes |
 | **Description** | Define a common security and privacy framework and establish processes for public services to ensure secure and trustworthy data exchange between public administrations and in interactions with citizens and businesses. |
 | **Implications** |<li>The NLX exchanges data in a way that is secure and in full compliance with the GDPR and eIDAS regulations.<li></li>- Transaction logs are maintained for auditing purposes.</li> |
-=======
-| **Compliant** | Yes |
-| **Description** | Define a common security and privacy framework and establish processes for public services to ensure secure and trustworthy data exchange between public administrations and in interactions with citizens and businesses. |
-| **Implications** | The NLX exchanges data in a way that is secure and in full compliance with the GDPR and eIDAS regulations. Transaction logs are maintained for auditing purposes. |
->>>>>>> fc3bb40f
 
 | **Requirement** | NLX0016 |
 | --- | --- |
 | **Source** | European Interoperability Framework (EIF) |
 | **Category** | Underlying principle:Multilingualism  |
 | **Type** | Recommendation |
-<<<<<<< HEAD
 | **NLX compliance** | Yes |
 | **Description** | Use information systems and technical architectures that cater for multilingualism when establishing a European public service. Decide on the level of multilingualism support based on the needs of the expected users. |
 | **Implications** |<li>The main users of NLX and the services offered through NLX are developers</li><li>Developers are used to working in environments where English is the main language</li><li>The primary language for development and documentation of NLX will be English</li><li>The primary language for API documentation published through NLX will be English</li> |
-=======
-| **Compliant** | Yes |
-| **Description** | Use information systems and technical architectures that cater for multilingualism when establishing a European public service. Decide on the level of multilingualism support based on the needs of the expected users. |
-| **Implications** | The main users of NLX and the services offered through NLX are developers; Developers are used to working in environments where English is the main language; The primary language for development and documentation of NLX will be English; The primary language for API documentation published through NLX will be English |
->>>>>>> fc3bb40f
 
 | **Requirement** | NLX0017 |
 | --- | --- |
 | **Source** | European Interoperability Framework (EIF) |
 | **Category** | Underlying principle:Administrative simplification  |
 | **Type** | Recommendation |
-<<<<<<< HEAD
 | **NLX compliance** | N/A |
 | **Description** | Simplify processes and use digital channels whenever appropriate for the delivery of European public services, to respond promptly and with high quality to users&#39; requests and reduce the administrative burden on public administrations, businesses and citizens. |
 | **Implications** |<li>Simplifying processes and using digital channels for the delivery of public services is the responsibility of the public administration offering these services.</li> |
-=======
-| **Compliant** | N/A |
-| **Description** | Simplify processes and use digital channels whenever appropriate for the delivery of European public services, to respond promptly and with high quality to users&#39; requests and reduce the administrative burden on public administrations, businesses and citizens. |
-| **Implications** | Simplifying processes and using digital channels for the delivery of public services is the responsibility of the public administration offering these services. |
-
-
->>>>>>> fc3bb40f
 
 | **Requirement** | NLX0018 |
 | --- | --- |
 | **Source** | European Interoperability Framework (EIF) |
 | **Category** | Underlying principle:Preservation of information  |
 | **Type** | Recommendation |
-<<<<<<< HEAD
 | **NLX compliance** | Yes |
 | **Description** | Formulate a long-term preservation policy for information related to European public services and especially for information that is exchanged across borders. |
 | **Implications** |<li>NLX doesn&#39;t store any information related to European public services except transaction logs;</li><li>NLX transaction logs need to be preserved long-term to be able to comply with Dutch legislation.</li> |
-=======
-| **Compliant** | Yes |
-| **Description** | Formulate a long-term preservation policy for information related to European public services and especially for information that is exchanged across borders. |
-| **Implications** | NLX doesn&#39;t store any information related to European public services except transaction logs; NLX transaction logs need to be preserved long-term to be able to comply with Dutch legislation. |
->>>>>>> fc3bb40f
 
 | **Requirement** | NLX0019 |
 | --- | --- |
 | **Source** | European Interoperability Framework (EIF) |
 | **Category** | Underlying principle:Assessment of Effectiveness and Efficiency   |
 | **Type** | Recommendation |
-<<<<<<< HEAD
 | **NLX compliance** | Yes |
 | **Description** | Evaluate the effectiveness and efficiency of different interoperability solutions and technological options considering user needs, proportionality and balance between costs and benefits. |
 | **Implications** |<li>&lt;add explanation why the technology used was selected&gt;</li> |
-=======
-| **Compliant** | Yes |
-| **Description** | Evaluate the effectiveness and efficiency of different interoperability solutions and technological options considering user needs, proportionality and balance between costs and benefits. |
-| **Implications** |&lt;add explanation why the technology used was selected&gt; |
->>>>>>> fc3bb40f
 
 | **Requirement** | NLX0020 |
 | --- | --- |
 | **Source** | European Interoperability Framework (EIF) |
 | **Category** | Interoperability governance |
 | **Type** | Recommendation |
-<<<<<<< HEAD
 | **NLX compliance** | N/A |
 | **Description** | Ensure holistic governance of interoperability activities across administrative levels and sectors. |
 | **Implications** |<li>This is the responsibility of the public administration, relevant trade associations (VNG Realisatie for Dutch municipalities) and the Dutch government.</li> |
-=======
-| **Compliant** | N/A |
-| **Description** | Ensure holistic governance of interoperability activities across administrative levels and sectors. |
-| **Implications** | This is the responsibility of the public administration, relevant trade associations (VNG Realisatie for Dutch municipalities) and the Dutch government. |
->>>>>>> fc3bb40f
 
 | **Requirement** | NLX0021 |
 | --- | --- |
 | **Source** | European Interoperability Framework (EIF) |
 | **Category** | Interoperability governance |
 | **Type** | Recommendation |
-<<<<<<< HEAD
 | **NLX compliance** | N/A |
 | **Description** | Put in place processes to select relevant standards and specifications, evaluate them, monitor their implementation, check compliance and test their interoperability. |
 | **Implications** |<li>This is the responsibility of the public administration, relevant trade associations (VNG Realisatie for Dutch municipalities) and the Dutch government.</li> |
-=======
-| **Compliant** | N/A |
-| **Description** | Put in place processes to select relevant standards and specifications, evaluate them, monitor their implementation, check compliance and test their interoperability. |
-| **Implications** | This is the responsibility of the public administration, relevant trade associations (VNG Realisatie for Dutch municipalities) and the Dutch government.|
->>>>>>> fc3bb40f
 
 | **Requirement** | NLX0022 |
 | --- | --- |
 | **Source** | European Interoperability Framework (EIF) |
 | **Category** | Interoperability governance |
 | **Type** | Recommendation |
-<<<<<<< HEAD
 | **NLX compliance** | N/A |
 | **Description** | Use a structured, transparent, objective and common approach to assessing and selecting standards and specifications. Take into account relevant EU recommendations and seek to make the approach consistent across borders. |
 | **Implications** |<li>This is the responsibility of the public administration, relevant trade associations (VNG Realisatie for Dutch municipalities) and the Dutch government.</li><li>The &#39;Forum Standaardisatie&#39; (Dutch Standardisation Forum) selects open standards taking into account the relevant EU recommendations.</li><li>Relevant open standards are published on a &#39;comply or explain&#39; list which use is mandatory for the public sector.</li> |
-=======
-| **Compliant** | N/A |
-| **Description** | Use a structured, transparent, objective and common approach to assessing and selecting standards and specifications. Take into account relevant EU recommendations and seek to make the approach consistent across borders. |
-| **Implications** | This is the responsibility of the public administration, relevant trade associations (VNG Realisatie for Dutch municipalities) and the Dutch government; The &#39;Forum Standaardisatie&#39; (Dutch Standardisation Forum) selects open standards taking into account the relevant EU recommendations; Relevant open standards are published on a &#39;comply or explain&#39; list which use is mandatory for the public sector. |
->>>>>>> fc3bb40f
 
 | **Requirement** | NLX0023 |
 | --- | --- |
 | **Source** | European Interoperability Framework (EIF) |
 | **Category** | Interoperability governance |
 | **Type** | Recommendation |
-<<<<<<< HEAD
 | **NLX compliance** | N/A |
 | **Description** | Consult relevant catalogues of standards, specifications and guidelines at national and EU level, in accordance with your NIF and relevant DIFs, when procuring and developing ICT solutions. |
 | **Implications** |<li>This is the responsibility of the public administration.</li> |
-=======
-| **Compliant** | N/A |
-| **Description** | Consult relevant catalogues of standards, specifications and guidelines at national and EU level, in accordance with your NIF and relevant DIFs, when procuring and developing ICT solutions. |
-| **Implications** | This is the responsibility of the public administration. |
->>>>>>> fc3bb40f
 
 | **Requirement** | NLX0024 |
 | --- | --- |
 | **Source** | European Interoperability Framework (EIF) |
 | **Category** | Interoperability governance |
 | **Type** | Recommendation |
-<<<<<<< HEAD
 | **NLX compliance** | N/A |
 | **Description** | Actively participate in standardisation work relevant to your needs to ensure your requirements are met. |
 | **Implications** |<li>This is the responsibility of the public administration and relevant trade associations (VNG Realisatie for Dutch municipalities).</li> |
-=======
-| **Compliant**| N/A |
-| **Description** | Actively participate in standardisation work relevant to your needs to ensure your requirements are met. |
-| **Implications** |This is the responsibility of the public administration and relevant trade associations (VNG Realisatie for Dutch municipalities). |
-
-
->>>>>>> fc3bb40f
 
 | **Requirement** | NLX0025 |
 | --- | --- |
 | **Source** | European Interoperability Framework (EIF) |
 | **Category** | Integrated public service governance |
 | **Type** | Recommendation |
-<<<<<<< HEAD
 | **NLX compliance** | N/A |
 | **Description** | Ensure interoperability and coordination over time when operating and delivering integrated public services by putting in place the necessary governance structure. |
 | **Implications** |<li>This is the responsibility of the public administration and relevant trade associations (VNG Realisatie for Dutch municipalities).</li> |
-=======
-| **Compliant** | N/A |
-| **Description** | Ensure interoperability and coordination over time when operating and delivering integrated public services by putting in place the necessary governance structure. |
-| **Implications** | This is the responsibility of the public administration and relevant trade associations (VNG Realisatie for Dutch municipalities). |
->>>>>>> fc3bb40f
 
 | **Requirement** | NLX0026 |
 | --- | --- |
 | **Source** | European Interoperability Framework (EIF) |
 | **Category** | Integrated public service governance |
 | **Type** | Recommendation |
-<<<<<<< HEAD
 | **NLX compliance** | N/A |
 | **Description** | Establish interoperability agreements in all layers, complemented by operational agreements and change management procedures. |
 | **Implications** |<li>This is the responsibility of the public administration and relevant trade associations (VNG Realisatie for Dutch municipalities).</li> |
-=======
-| **Compliant** | N/A |
-| **Description** | Establish interoperability agreements in all layers, complemented by operational agreements and change management procedures. |
-| **Implications** | This is the responsibility of the public administration and relevant trade associations (VNG Realisatie for Dutch municipalities). |
->>>>>>> fc3bb40f
 
 | **Requirement** | NLX0027 |
 | --- | --- |
 | **Source** | European Interoperability Framework (EIF) |
 | **Category** | Legal interoperability |
 | **Type** | Recommendation |
-<<<<<<< HEAD
 | **NLX compliance** | N/A |
 | **Description** | Ensure that legislation is screened by means of &#39;interoperability checks&#39;, to identify any barriers to interoperability. When drafting legislation to establish a European public service, seek to make it consistent with relevant legislation, perform a &#39;digital check&#39; and consider data protection requirements. |
 | **Implications** |<li>This is the responsibility of the public administration and relevant trade associations (VNG Realisatie for Dutch municipalities).</li> |
-=======
-| **Compliant** | N/A |
-| **Description** | Ensure that legislation is screened by means of &#39;interoperability checks&#39;, to identify any barriers to interoperability. When drafting legislation to establish a European public service, seek to make it consistent with relevant legislation, perform a &#39;digital check&#39; and consider data protection requirements. |
-| **Implications** | This is the responsibility of the public administration and relevant trade associations (VNG Realisatie for Dutch municipalities). |
->>>>>>> fc3bb40f
 
 | **Requirement** | NLX0028 |
 | --- | --- |
 | **Source** | European Interoperability Framework (EIF) |
 | **Category** | Organisational interoperability |
 | **Type** | Recommendation |
-<<<<<<< HEAD
 | **NLX compliance** | N/A |
 | **Description** | Document your business processes using commonly accepted modelling techniques and agree on how these processes should be aligned to deliver a European public service. |
 | **Implications** |<li>This is the responsibility of the public administration and relevant trade associations (VNG Realisatie for Dutch municipalities).</li> |
-=======
-| **Compliant** | N/A |
-| **Description** | Document your business processes using commonly accepted modelling techniques and agree on how these processes should be aligned to deliver a European public service. |
-| **Implications** | This is the responsibility of the public administration and relevant trade associations (VNG Realisatie for Dutch municipalities). |
->>>>>>> fc3bb40f
 
 | **Requirement** | NLX0029 |
 | --- | --- |
 | **Source** | European Interoperability Framework (EIF) |
 | **Category** | Organisational interoperability |
 | **Type** | Recommendation |
-<<<<<<< HEAD
 | **NLX compliance** | N/A |
 | **Description** | Clarify and formalise your organisational relationships for establishing and operating European public services. |
-| **Implications** |<li>This is the responsibility of the public administration.</li>
- |
-=======
-| **Compliant** | N/A |
-| **Description** | Clarify and formalise your organisational relationships for establishing and operating European public services. |
-| **Implications** | This is the responsibility of the public administration. |
->>>>>>> fc3bb40f
+| **Implications** |<li>This is the responsibility of the public administration.</li> |
 
 | **Requirement** | NLX0030 |
 | --- | --- |
 | **Source** | European Interoperability Framework (EIF) |
 | **Category** | Semantic interoperability |
 | **Type** | Recommendation |
-<<<<<<< HEAD
 | **NLX compliance** | N/A |
 | **Description** | Perceive data and information as a public asset that should be appropriately generated, collected, managed, shared, protected and preserved. |
 | **Implications** |<li>This is the responsibility of the public administration, ministries and relevant trade associations (VNG Realisatie for Dutch municipalities)</li><li>Standardisation of semantic interoperability is of major importance, but generally speaking not for NLX. With regards to NLX logging there needs to be semantic and syntactical standardisation but not for administrative data processed through APIs.</li> |
-=======
-| **Compliant** | N/A |
-| **Description** | Perceive data and information as a public asset that should be appropriately generated, collected, managed, shared, protected and preserved. |
-| **Implications** | This is the responsibility of the public administration, ministries and relevant trade associations (VNG Realisatie for Dutch municipalities); Standardisation of semantic interoperability is of major importance, but generally speaking not for NLX. With regards to NLX logging there needs to be semantic and syntactical standardisation but not for administrative data processed through APIs. |
->>>>>>> fc3bb40f
 
 | **Requirement** | NLX0031 |
 | --- | --- |
 | **Source** | European Interoperability Framework (EIF) |
 | **Category** | Semantic interoperability |
 | **Type** | Recommendation |
-<<<<<<< HEAD
 | **NLX compliance** | N/A |
 | **Description** | Put in place an information management strategy at the highest possible level to avoid fragmentation and duplication. Management of metadata, master data and reference data should be prioritised. |
 | **Implications** |<li>This is the responsibility of the public administration, relevant trade associations (VNG Realisatie for Dutch municipalities) and the Dutch government.</li>  |
-=======
-| **Compliant** | N/A |
-| **Description** | Put in place an information management strategy at the highest possible level to avoid fragmentation and duplication. Management of metadata, master data and reference data should be prioritised. |
-| **Implications** | This is the responsibility of the public administration, relevant trade associations (VNG Realisatie for Dutch municipalities) and the Dutch government. |
->>>>>>> fc3bb40f
 
 | **Requirement** | NLX0032 |
 | --- | --- |
 | **Source** | European Interoperability Framework (EIF) |
 | **Category** | Semantic interoperability |
 | **Type** | Recommendation |
-<<<<<<< HEAD
 | **NLX compliance** | N/A |
 | **Description** | Support the establishment of sector-specific and cross-sectoral communities that aim to create open information specifications and encourage relevant communities to share their results on national and European platforms. |
 | **Implications** |<li>This is the responsibility of the public administration and relevant trade associations (VNG Realisatie for Dutch municipalities)<li>  |
-=======
-| **Compliant** | N/A |
-| **Description** | Support the establishment of sector-specific and cross-sectoral communities that aim to create open information specifications and encourage relevant communities to share their results on national and European platforms. |
-| **Implications** | This is the responsibility of the public administration and relevant trade associations (VNG Realisatie for Dutch municipalities) |
->>>>>>> fc3bb40f
 
 | **Requirement** | NLX0033 |
 | --- | --- |
 | **Source** | European Interoperability Framework (EIF) |
 | **Category** | Technical interoperability |
 | **Type** | Recommendation |
-<<<<<<< HEAD
 | **NLX compliance** | Yes |
 | **Description** | Use open specifications, where available, to ensure technical interoperability when establishing European public services. |
 | **Implications** |<li>Technical interoperability is ensured via the use of open technical specifications.</li> |
-=======
-| **Compliant** | Yes |
-| **Description** | Use open specifications, where available, to ensure technical interoperability when establishing European public services. |
-| **Implications** | Technical interoperability is ensured via the use of open technical specifications. |
->>>>>>> fc3bb40f
 
 | **Requirement** | NLX0034 |
 | --- | --- |
 | **Source** | European Interoperability Framework (EIF) |
 | **Category** | Conceptual model for integrated public services |
 | **Type** | Recommendation |
-<<<<<<< HEAD
 | **NLX compliance** | Yes |
 | **Description** | Use the conceptual model for European public services to design new services or reengineer existing ones and reuse, whenever possible, existing service and data components.  |
 | **Implications** |<li>NLX is setup as a modular infrastructure and comprises of loosely coupled service components interconnected through shared a common infrastructure.</li> |
-=======
-| **Compliant** | Yes |
-| **Description** | Use the conceptual model for European public services to design new services or reengineer existing ones and reuse, whenever possible, existing service and data components.  |
-| **Implications** | The NLX is setup as a modular infrastructure and comprises of loosely coupled service components interconnected through shared a common infrastructure |
->>>>>>> fc3bb40f
 
 | **Requirement** | NLX0035 |
 | --- | --- |
 | **Source** | European Interoperability Framework (EIF) |
 | **Category** | Conceptual model for integrated public services |
 | **Type** | Recommendation |
-<<<<<<< HEAD
 | **NLX compliance** | Yes |
 | **Description** | Decide on a common scheme for interconnecting loosely coupled service components and put in place and maintain the necessary infrastructure for establishing and maintaining European public services. |
 | **Implications** |<li>NLX is the implementation of such a common scheme.</li><li>Interconnectivity is provided by standardised API-Gateways and a combination of private (GGI Network) and public (Internet) networks</li> |
-=======
-| **Compliant** | Yes |
-| **Description** | Decide on a common scheme for interconnecting loosely coupled service components and put in place and maintain the necessary infrastructure for establishing and maintaining European public services. |
-| **Implications** | The NLX is the implementation of such a common scheme; Interconnectivity is provided by standardised API-Gateways and a combination of private (GGI Network) and public (Internet) networks |
->>>>>>> fc3bb40f
 
 | **Requirement** | NLX0036 |
 | --- | --- |
 | **Source** | European Interoperability Framework (EIF) |
 | **Category** | Conceptual model for integrated public services |
 | **Type** | Recommendation |
-<<<<<<< HEAD
 | **NLX compliance** | Yes |
 | **Description** | Develop a shared infrastructure of reusable services and information sources that can be used by all public administrations. |
 | **Implications** |<li>NLX is an open source inter-organisational system facilitating federated authentication, secure connecting and protocolling in a large-scale, dynamic API landscape.</li> |
-=======
-| **Compliant** | Yes |
-| **Description** | Develop a shared infrastructure of reusable services and information sources that can be used by all public administrations. |
-| **Implications** | NLX is an open source inter-organisational system facilitating federated authentication, secure connecting and protocolling in a large-scale, dynamic API landscape. |
->>>>>>> fc3bb40f
 
 | **Requirement** | NLX0037 |
 | --- | --- |
 | **Source** | European Interoperability Framework (EIF) |
 | **Category** | Conceptual model for integrated public services |
 | **Type** | Recommendation |
-<<<<<<< HEAD
 | **NLX compliance** | Yes |
 | **Description** | Make authoritative sources of information available to others while implementing access and control mechanisms to ensure security and privacy in accordance with the relevant legislation. |
 | **Implications** |<li>Authoritative sources can publish their services and make them accessible to consumers through NLX;</li><li>NLX implements delegated authorisation enabling data owners to implement local access and control mechanisms.</li> |
-=======
-| **Compliant** | Yes |
-| **Description** | Make authoritative sources of information available to others while implementing access and control mechanisms to ensure security and privacy in accordance with the relevant legislation. |
-| **Implications** | Authoritative sources can publish their services and make them accessible to consumers through NLX; NLX implements delegated authorisation enabling data owners to implement local access and control mechanisms. |
->>>>>>> fc3bb40f
 
 | **Requirement** | NLX0038 |
 | --- | --- |
 | **Source** | European Interoperability Framework (EIF) |
 | **Category** | Conceptual model for integrated public services |
 | **Type** | Recommendation |
-<<<<<<< HEAD
 | **NLX compliance** | N/A |
 | **Description** | Develop interfaces with base registries and authoritative sources of information, publish the semantic and technical means and documentation needed for others to connect and reuse available information. |
 | **Implications** |<li>This is the responsibility of the public administration;</li><li>NLX supports the publishing of semantic and technical means and documentation needed for others to connect and reuse available information.</li> |
-=======
-| **Compliant** | N/A |
-| **Description** | Develop interfaces with base registries and authoritative sources of information, publish the semantic and technical means and documentation needed for others to connect and reuse available information. |
-| **Implications** | This is the responsibility of the public administration; NLX supports the publishing of semantic and technical means and documentation needed for others to connect and reuse available information. |
->>>>>>> fc3bb40f
 
 | **Requirement** | NLX0039 |
 | --- | --- |
 | **Source** | European Interoperability Framework (EIF) |
 | **Category** | Conceptual model for integrated public services |
 | **Type** | Recommendation |
-<<<<<<< HEAD
 | **NLX compliance** | N/A |
 | **Description** | Match each base registry with appropriate metadata including the description of its content, service assurance and responsibilities, the type of master data it keeps, conditions of access and the relevant licences, terminology, a glossary, and information about any master data it uses from other base registries. |
 | **Implications** |<li>This is the responsibility of the public administration and relevant trade associations (VNG Realisatie for Dutch municipalities)</li> |
-=======
-| **Compliant** | N/A |
-| **Description** | Match each base registry with appropriate metadata including the description of its content, service assurance and responsibilities, the type of master data it keeps, conditions of access and the relevant licences, terminology, a glossary, and information about any master data it uses from other base registries. |
-| **Implications** | This is the responsibility of the public administration and relevant trade associations (VNG Realisatie for Dutch municipalities) |
->>>>>>> fc3bb40f
 
 | **Requirement** | NLX0040 |
 | --- | --- |
 | **Source** | European Interoperability Framework (EIF) |
 | **Category** | Conceptual model for integrated public services |
 | **Type** | Recommendation |
-<<<<<<< HEAD
 | **NLX compliance** | N/A |
 | **Description** | Create and follow data quality assurance plans for base registries and related master data. |
 | **Implications** |<li>This is the responsibility of the data owner.</li> |
-=======
-| **Compliant** | N/A |
-| **Description** | Create and follow data quality assurance plans for base registries and related master data. |
-| **Implications** | This is the responsibility of the data owner.|
->>>>>>> fc3bb40f
 
 | **Requirement** | NLX0041 |
 | --- | --- |
 | **Source** | European Interoperability Framework (EIF) |
 | **Category** | Conceptual model for integrated public services |
 | **Type** | Recommendation |
-<<<<<<< HEAD
 | **NLX compliance** | N/A |
 | **Description** | Establish procedures and processes to integrate the opening of data in your common business processes, working routines, and in the development of new information systems. |
 | **Implications** |<li>This is the responsibility of the public administration.</li> |
-=======
-| **Compliant** | N/A |
-| **Description** | Establish procedures and processes to integrate the opening of data in your common business processes, working routines, and in the development of new information systems. |
-| **Implications** | This is the responsibility of the public administration. |
->>>>>>> fc3bb40f
 
 | **Requirement** | NLX0042 |
 | --- | --- |
 | **Source** | European Interoperability Framework (EIF) |
 | **Category** | Conceptual model for integrated public services |
 | **Type** | Recommendation |
-<<<<<<< HEAD
 | **NLX compliance** | N/A |
 | **Description** | Publish open data in machine-readable, non-proprietary formats. Ensure that open data is accompanied by high quality, machine-readable metadata in non-proprietary formats, including a description of their content, the way data is collected and its level of quality and the licence terms under which it is made available. The use of common vocabularies for expressing metadata is recommended. |
 | **Implications** |<li>This is the responsibility of the data owner.</li>  |
-=======
-| **Compliant** | N/A |
-| **Description** | Publish open data in machine-readable, non-proprietary formats. Ensure that open data is accompanied by high quality, machine-readable metadata in non-proprietary formats, including a description of their content, the way data is collected and its level of quality and the licence terms under which it is made available. The use of common vocabularies for expressing metadata is recommended. |
-| **Implications** | This is the responsibility of the data owner.|
->>>>>>> fc3bb40f
 
 | **Requirement** | NLX0043 |
 | --- | --- |
 | **Source** | European Interoperability Framework (EIF) |
 | **Category** | Conceptual model for integrated public services |
 | **Type** | Recommendation |
-<<<<<<< HEAD
 | **NLX compliance** | N/A |
 | **Description** | Communicate clearly the right to access and reuse open data. The legal regimes for facilitating access and reuse, such as licences, should be standardised as much as possible. |
 | **Implications** |<li>This is the responsibility of the data owner.</li> |
-=======
-| **Compliant** | N/A |
-| **Description** | Communicate clearly the right to access and reuse open data. The legal regimes for facilitating access and reuse, such as licences, should be standardised as much as possible. |
-| **Implications** | This is the responsibility of the data owner. |
->>>>>>> fc3bb40f
 
 | **Requirement** | NLX0044 |
 | --- | --- |
 | **Source** | European Interoperability Framework (EIF) |
 | **Category** | Conceptual model for integrated public services |
 | **Type** | Recommendation |
-<<<<<<< HEAD
 | **NLX compliance** | Yes |
 | **Description** | Put in place catalogues of public services, public data, and interoperability solutions and use common models for describing them. |
 | **Implications** |<li>All services provided through NLX will be published in (a) catalogue(s).</li> |
-=======
-| **Compliant** | Yes |
-| **Description** | Put in place catalogues of public services, public data, and interoperability solutions and use common models for describing them. |
-| **Implications** | All services provided through NLX will be published in (a) catalogue(s) |
->>>>>>> fc3bb40f
 
 | **Requirement** | NLX0045 |
 | --- | --- |
 | **Source** | European Interoperability Framework (EIF) |
 | **Category** | Conceptual model for integrated public services |
 | **Type** | Recommendation |
-<<<<<<< HEAD
 | **NLX compliance** | N/A |
 | **Description** | Where useful and feasible to do so, use external information sources and services while developing European public services. |
 | **Implications** |<li>This is the responsibility of the service provider.</li> |
-=======
-| **Compliant** | N/A |
-| **Description** | Where useful and feasible to do so, use external information sources and services while developing European public services. |
-| **Implications** | This is the responsibility of the service provider. |
->>>>>>> fc3bb40f
 
 | **Requirement** | NLX0046 |
 | --- | --- |
 | **Source** | European Interoperability Framework (EIF) |
 | **Category** | Conceptual model for integrated public services |
 | **Type** | Recommendation |
-<<<<<<< HEAD
 | **NLX compliance** | N/A |
 | **Description** | Consider the specific security and privacy requirements and identify measures for the provision of each public service according to risk management plans. |
 | **Implications** |<li>Assessing the specific security and privacy risks for a service is the responsibility of the public administration, ministries and relevant trade associations (VNG Realisatie for Dutch municipalities);</li><li>NLX will support the various eIDAS security levels (low, substantial, high).</li> |
-=======
-| **Compliant** | N/A |
-| **Description** | Consider the specific security and privacy requirements and identify measures for the provision of each public service according to risk management plans. |
-| **Implications** | Assessing the specific security and privacy risks for a service is the responsibility of the public administration, ministries and relevant trade associations (VNG Realisatie for Dutch municipalities); NLX will support the various eIDAS security levels (low, substantial, high). |
->>>>>>> fc3bb40f
 
 | **Requirement** | NLX0047 |
 | --- | --- |
 | **Source** | European Interoperability Framework (EIF) |
 | **Category** | Conceptual model for integrated public services |
 | **Type** | Recommendation |
-<<<<<<< HEAD
 | **NLX compliance** | Yes |
 | **Description** | Use trust services according to the Regulation on eID and Trust Services as mechanisms that ensure secure and protected data exchange in public services. |
 | **Implications** |<li>All services provided through NLX will be protected in accordance with the EU eIDAS regulation.</li> |
-=======
-| **Compliant** | Yes |
-| **Description** | Use trust services according to the Regulation on eID and Trust Services as mechanisms that ensure secure and protected data exchange in public services. |
-| **Implications** | All services provided through NLX will be protected in accordance with the EU eIDAS regulation |
-
->>>>>>> fc3bb40f
 
 
 # Regulation on electronic identification and trust services for electronic transactions in the internal market (eIDAS)
@@ -753,36 +461,19 @@
 | **Source** | eIDAS |
 | **Category** | article 8: Assurance levels of electronic identification schemes |
 | **Type** | Mandatory |
-<<<<<<< HEAD
-| **NLX compliance** | Yes |
-| **Description** | An electronic identification scheme notified pursuant to Article 9(1) shall specify assurance levels low, substantial and/or high for electronic identification means issued under that scheme. The assurance levels low, substantial and high shall meet respectively the following criteria:<li>assurance level low shall refer to an electronic identification means in the context of an electronic identification scheme, which provides a limited degree of confidence in the claimed or asserted identity of a person, and is characterised with reference to technical specifications, standards and procedures related thereto, including technical controls, the purpose of which is to decrease the risk of misuse or alteration of the identity;</li><li>assurance level substantial shall refer to an electronic identification means in the context of an electronic identification scheme, which provides a substantial degree of confidence in the claimed or asserted identity of a person, and is characterised with reference to technical specifications, standards and procedures related thereto, including technical controls, the purpose of which is to decrease substantially the risk of misuse or alteration of the identity;</li><li>assurance level high shall refer to an electronic identification means in the context of an electronic identification scheme, which provides a higher degree of confidence in the claimed or asserted identity of a person than electronic identification means with the assurance level substantial, and is characterised with reference to technical specifications, standards and procedures related thereto, including technical controls, the purpose of which is to prevent misuse or alteration of the identity.
- |
+| **NLX compliance** | Yes |
+| **Description** | An electronic identification scheme notified pursuant to Article 9(1) shall specify assurance levels low, substantial and/or high for electronic identification means issued under that scheme. The assurance levels low, substantial and high shall meet respectively the following criteria:<li>assurance level low shall refer to an electronic identification means in the context of an electronic identification scheme, which provides a limited degree of confidence in the claimed or asserted identity of a person, and is characterised with reference to technical specifications, standards and procedures related thereto, including technical controls, the purpose of which is to decrease the risk of misuse or alteration of the identity;</li><li>assurance level substantial shall refer to an electronic identification means in the context of an electronic identification scheme, which provides a substantial degree of confidence in the claimed or asserted identity of a person, and is characterised with reference to technical specifications, standards and procedures related thereto, including technical controls, the purpose of which is to decrease substantially the risk of misuse or alteration of the identity;</li><li>assurance level high shall refer to an electronic identification means in the context of an electronic identification scheme, which provides a higher degree of confidence in the claimed or asserted identity of a person than electronic identification means with the assurance level substantial, and is characterised with reference to technical specifications, standards and procedures related thereto, including technical controls, the purpose of which is to prevent misuse or alteration of the identity. |
 | **Implications** |<li>NLX will have to support configurations which enables using different assurance levels for APIs.</li> |
-=======
-| **Compliant** | Yes |
-| **Description** | An electronic identification scheme notified pursuant to Article 9(1) shall specify assurance levels low, substantial and/or high for electronic identification means issued under that scheme. The assurance levels low, substantial and high shall meet respectively the following criteria:
-| |1. (a)assurance level low shall refer to an electronic identification means in the context of an electronic identification scheme, which provides a limited degree of confidence in the claimed or asserted identity of a person, and is characterised with reference to technical specifications, standards and procedures related thereto, including technical controls, the purpose of which is to decrease the risk of misuse or alteration of the identity;|
-| |2. (b)assurance level substantial shall refer to an electronic identification means in the context of an electronic identification scheme, which provides a substantial degree of confidence in the claimed or asserted identity of a person, and is characterised with reference to technical specifications, standards and procedures related thereto, including technical controls, the purpose of which is to decrease substantially the risk of misuse or alteration of the identity;|
-| |3. (c)assurance level high shall refer to an electronic identification means in the context of an electronic identification scheme, which provides a higher degree of confidence in the claimed or asserted identity of a person than electronic identification means with the assurance level substantial, and is characterised with reference to technical specifications, standards and procedures related thereto, including technical controls, the purpose of which is to prevent misuse or alteration of the identity.|
-| **Implications** | NLX will have to support configurations which enables using different assurance levels for APIs; |
-
-
->>>>>>> fc3bb40f
 
 | **Number** | NLX0049 |
 | --- | --- |
 | **Source** | eIDAS |
 | **Category** | article 15: Accessibility for persons with disabilities |
 | **Type** | Mandatory |
-<<<<<<< HEAD
 | **NLX compliance** | Yes |
 | **Description** | Where feasible, trust services provided and end-user products used in the provision of those services shall be made accessible for persons with disabilities. |
 | **Implications** |<li>The API Discovery user interface which publishes the NLX API&#39;s must comply with &quot;WCAG 2.0 Success Criterion 1.1.1 Non-text content&quot; as specified in the EN 301 549 v1.1.2 standard.</li> |
-=======
-| **Compliant** | Yes |
-| **Description** | Where feasible, trust services provided and end-user products used in the provision of those services shall be made accessible for persons with disabilities. |
-| **Implications** | The API Discovery user interface which publishes the NLX API&#39;s must comply with &quot;WCAG 2.0 Success Criterion 1.1.1 Non-text content&quot; as specified in the EN 301 549 v1.1.2 standard. |
->>>>>>> fc3bb40f
+
 
 # Standard - EN 301 549 v1.1.2: &quot;Accessibility requirements suitable for public procurement of ICT products and services in Europe&quot;
 
@@ -793,16 +484,10 @@
 | **Source** | EN 301 549 |
 | **Category** | Web pages |
 | **Type** | Recommendation (Mandatory after implementation in 2018 of Dutch legislation: &#39;Wet Digitale Overheid&#39; and &#39;AMvB: Besluit digitale toegankelijkheid&#39;) |
-<<<<<<< HEAD
 | **NLX compliance** | Yes |
 | **Description** | Functional accessibility requirements applicable to ICT products and services, together with a description of the test procedures and evaluation methodology for each accessibility requirement in a form that is suitable for use in public procurement within Europe, in support of Mandate 376.  Incorporates WCAG2 for web pages. |
-| **Implications** |<li>The API Discovery user interface which publishes the NLX API&#39;s must comply with &quot;WCAG 2.0 Success Criterion 1.1.1 Non-text content&quot; as specified in the EN 301 549 v1.1.2 standard.</li>
- |
-=======
-| **Compliant** | Yes |
-| **Description** | Functional accessibility requirements applicable to ICT products and services, together with a description of the test procedures and evaluation methodology for each accessibility requirement in a form that is suitable for use in public procurement within Europe, in support of Mandate 376.  Incorporates WCAG2 for web pages. |
-| **Implications** | The API Discovery user interface which publishes the NLX API&#39;s must comply with &quot;WCAG 2.0 Success Criterion 1.1.1 Non-text content&quot; as specified in the EN 301 549 v1.1.2 standard. |
->>>>>>> fc3bb40f
+| **Implications** |<li>The API Discovery user interface which publishes the NLX API&#39;s must comply with &quot;WCAG 2.0 Success Criterion 1.1.1 Non-text content&quot; as specified in the EN 301 549 v1.1.2 standard.</li> |
+
 
 # The EU General Data Protection Regulation (GDPR)
 
@@ -813,65 +498,33 @@
 | **Source** | EU General Data Protection Regulation (GDPR) |
 | **Category** | Right to Access |
 | **Type** | Mandatory |
-<<<<<<< HEAD
 | **NLX compliance** | Yes |
 | **Description** | Part of the expanded rights of data subjects outlined by the GDPR is the right for data subjects to obtain from the data controller confirmation as to whether or not personal data concerning them is being processed, where and for what purpose. Further, the controller shall provide a copy of the personal data, free of charge, in an electronic format. This change is a dramatic shift to data transparency and empowerment of data subjects. |
 | **Implications** |<li>Although personal data is processed through the APIs published on NLX none of that data is stored by NLX;</li><li>The right to access data used by the API&#39;s will be offered to subjects by the API provider and not NLX;</li><li>NLX maintains transaction logs. These logs contain personal data if API&#39;s have been accessed that access personal data. If this is the case then the _Right to Access_ applies to this data applies. NLX will provide means for citizens to access their personal data in an electronic format.</li> |
-=======
-| **Compliant** | Yes |
-| **Description** | Part of the expanded rights of data subjects outlined by the GDPR is the right for data subjects to obtain from the data controller confirmation as to whether or not personal data concerning them is being processed, where and for what purpose. Further, the controller shall provide a copy of the personal data, free of charge, in an electronic format. This change is a dramatic shift to data transparency and empowerment of data subjects. |
-| **Implications** | Although personal data is processed through the APIs published on NLX none of that data is stored by NLX; The right to access data used by the API&#39;s will be offered to subjects by the API provider and not NLX; NLX maintains transaction logs. These logs contain personal data if API&#39;s have been accessed that access personal data. If this is the case then the _Right to Access_ applies to this data applies. NLX will provide means for citizens to access their personal data in an electronic format. |
->>>>>>> fc3bb40f
 
 | **Number** | NLX0052 |
 | --- | --- |
 | **Source** | EU General Data Protection Regulation (GDPR) |
 | **Category** | Right to be Forgotten |
 | **Type** | Mandatory |
-<<<<<<< HEAD
 | **NLX compliance** | N/A |
 | **Description** | Also known as Data Erasure, the right to be forgotten entitles the data subject to have the data controller erase his/her personal data, cease further dissemination of the data, and potentially have third parties halt processing of the data. The conditions for erasure, as outlined in article 17, include the data no longer being relevant to original purposes for processing, or a data subjects withdrawing consent. It should also be noted that this right requires controllers to compare the subjects&#39; rights to &quot;the public interest in the availability of the data&quot; when considering such requests. |
 | **Implications** |<li>Although personal data is processed through the APIs published on NLX none of that data is stored by NLX;</li><li>NLX maintains transaction logs. These logs contain personal data if API&#39;s have been accessed that access personal data. The transaction logs are used to provide a way to audit trail the transactions in the federated network. The integrity of these logs is paramount for these audit trails. The _Right to be Forgotten_ will therefore not apply to the NLX transaction logs.</li> |
-=======
-| **Compliant** | N/A |
-| **Description** | Also known as Data Erasure, the right to be forgotten entitles the data subject to have the data controller erase his/her personal data, cease further dissemination of the data, and potentially have third parties halt processing of the data. The conditions for erasure, as outlined in article 17, include the data no longer being relevant to original purposes for processing, or a data subjects withdrawing consent. It should also be noted that this right requires controllers to compare the subjects&#39; rights to &quot;the public interest in the availability of the data&quot; when considering such requests. |
-| **Implications** | Although personal data is processed through the APIs published on NLX none of that data is stored by NLX; NLX maintains transaction logs. These logs contain personal data if API&#39;s have been accessed that access personal data. The transaction logs are used to provide a way to audit trail the transactions in the federated network. The integrity of these logs is paramount for these audit trails. The _Right to be Forgotten_ will therefore not apply to the NLX transaction logs. |
->>>>>>> fc3bb40f
 
 | **Number** | NLX0053 |
 | --- | --- |
 | **Source** | EU General Data Protection Regulation (GDPR) |
 | **Category** | Data Portability |
 | **Type** | Mandatory |
-<<<<<<< HEAD
 | **NLX compliance** | N/A |
 | **Description** | GDPR introduces data portability - the right for a data subject to receive the personal data concerning them, which they have previously provided in a &#39;commonly use and machine readable format&#39; and have the right to transmit that data to another controller. |
 | **Implications** |<li>Although personal data is processed through the APIs published on NLX none of that data is stored by NLX;</li><li>NLX maintains transaction logs. These logs contain personal data if API&#39;s have been accessed that access personal data.  The _Data Portability_ right does not apply to the transaction log records. These records depict service calls which have been handled by the service provider. While in some cases these log records can be related to persons they do not constitute data which is transferrable to other parties.</li> |
-=======
-| **Compliant** | N/A |
-| **Description** | GDPR introduces data portability - the right for a data subject to receive the personal data concerning them, which they have previously provided in a &#39;commonly use and machine readable format&#39; and have the right to transmit that data to another controller. |
-| **Implications** | Although personal data is processed through the APIs published on NLX none of that data is stored by NLX; NLX maintains transaction logs. These logs contain personal data if API&#39;s have been accessed that access personal data.  The _Data Portability_ right does not apply to the transaction log records. These records depict service calls which have been handled by the service provider. While in some cases these log records can be related to persons they do not constitute data which is transferrable to other parties. |
->>>>>>> fc3bb40f
 
 | **Number** | NLX0054 |
 | --- | --- |
 | **Source** | EU General Data Protection Regulation (GDPR) |
 | **Category** | Privacy by Design |
 | **Type** | Mandatory |
-<<<<<<< HEAD
 | **NLX compliance** | Yes |
 | **Description** | Privacy by design as a concept has existed for years now, but it is only just becoming part of a legal requirement with the GDPR. At its core, privacy by design calls for the inclusion of data protection from the onset of the designing of systems, rather than an addition. More specifically - &#39;The controller shall..implement appropriate technical and organisational measures..in an effective way.. in order to meet the requirements of this Regulation and protect the rights of data subjects&#39;. Article 23 calls for controllers to hold and process only the data absolutely necessary for the completion of its duties (data minimisation), as well as limiting the access to personal data to those needing to act out the processing. |
-| **Implications** |NLX is designed and build based on the following privacy by design principles<li>Minimize: Limit as much as possible the processing of personal data</li><li>Separate: Distribute or isolate personal data as much as possible, to prevent Correlation</li><li>Abstract: Limit as much as possible the detail in which personal data is Processed</li><li>Hide: Prevent personal data to become public or known</li><li>Inform: Inform data subjects about the processing of their personal data</li><li>Control: Provide data subjects control about the processing of their personal data</li><li>Enforce: Commit to processing personal data in a privacy friendly way, and enforce this</li><li>Demonstrate: Demonstrate you are processing personal data in a privacy friendly way.</li><li>NLX does not store any (personal) data, except for identifying numbers in transaction logs. Data stored in the transaction logs is limited to the data which is needed for audit trailing.</li> |
-=======
-| **Compliant** | Yes |
-| **Description** | Privacy by design as a concept has existed for years now, but it is only just becoming part of a legal requirement with the GDPR. At its core, privacy by design calls for the inclusion of data protection from the onset of the designing of systems, rather than an addition. More specifically - &#39;The controller shall..implement appropriate technical and organisational measures..in an effective way.. in order to meet the requirements of this Regulation and protect the rights of data subjects&#39;. Article 23 calls for controllers to hold and process only the data absolutely necessary for the completion of its duties (data minimisation), as well as limiting the access to personal data to those needing to act out the processing. |
-| **Implications** | NLX is designed and build based on the following privacy by design principles:|
-||Minimize: Limit as much as possible the processing of personal data; Separate: Distribute or isolate personal data as much as possible, to prevent correlation|
-|| Abstract: Limit as much as possible the detail in which personal data is processed|
-|| Hide: Prevent personal data to become public or known|
-||Inform: Inform data subjects about the processing of their personal data|
-||Control: Provide data subjects control about the processing of their personal data|
-||Enforce: Commit to processing personal data in a privacy friendly way, and enforce this|
-||Demonstrate: Demonstrate you are processing personal data in a privacy friendly way.|
-|| NLX does not store any (personal) data, except for identifying numbers in transaction logs. Data stored in the transaction logs is limited to the data which is needed for audit trailing. |
->>>>>>> fc3bb40f
+| **Implications** |NLX is designed and build based on the following privacy by design principles<li>Minimize: Limit as much as possible the processing of personal data</li><li>Separate: Distribute or isolate personal data as much as possible, to prevent Correlation</li><li>Abstract: Limit as much as possible the detail in which personal data is Processed</li><li>Hide: Prevent personal data to become public or known</li><li>Inform: Inform data subjects about the processing of their personal data</li><li>Control: Provide data subjects control about the processing of their personal data</li><li>Enforce: Commit to processing personal data in a privacy friendly way, and enforce this</li><li>Demonstrate: Demonstrate you are processing personal data in a privacy friendly way.</li><li>NLX does not store any (personal) data, except for identifying numbers in transaction logs. Data stored in the transaction logs is limited to the data which is needed for audit trailing.</li> |