--- conflicted
+++ resolved
@@ -22,11 +22,8 @@
 	APISpecificationDocumentURL string   `toml:"api-specification-document-url"` // Config parameter will be moved to directory admin interface
 	InsightAPIURL               string   `toml:"insight-api-url"`                // Config parameter will be moved to directory admin interface
 	IrmaAPIURL                  string   `toml:"irma-api-url"`                   // Config parameter will be moved to directory admin interface
-<<<<<<< HEAD
 	CACertPath                  string   `toml:"ca-cert-path"`
-=======
 	Internal                    bool     `toml:"internal"`
->>>>>>> 38da7237
 }
 
 // LoadServiceConfig reads the service config from disk and returns.
