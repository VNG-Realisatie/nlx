--- conflicted
+++ resolved
@@ -2,15 +2,16 @@
   "name": "@nlxio/logdb-ui",
   "version": "0.1.0",
   "private": true,
+  "scripts": {
+    "start": "react-scripts start",
+    "build": "react-scripts build",
+    "test": "react-scripts test --env=jsdom",
+    "eject": "react-scripts eject",
+    "lint": "eslint 'src/**/*.js*'"
+  },
   "dependencies": {
-<<<<<<< HEAD
     "@material-ui/core": "^3.6.1",
     "@material-ui/icons": "^3.0.1",
-    "axios": "^0.18.0",
-    "react": "^16.4.1",
-    "react-dom": "^16.4.1",
-    "react-router-dom": "^4.3.1",
-=======
     "axios": "0.18.0",
     "bourbon": "5.1.0",
     "node-sass": "4.11.0",
@@ -18,34 +19,9 @@
     "react": "16.7.0",
     "react-dom": "16.7.0",
     "react-router-dom": "4.3.1",
->>>>>>> 2e7b4a97
     "react-scripts": "2.1.3"
   },
-  "scripts": {
-    "start": "react-scripts start",
-    "build": "react-scripts build",
-    "test": "react-scripts test --env=jsdom",
-    "eject": "react-scripts eject",
-    "lint": "eslint 'src/**/*.js*'"
-  },
   "devDependencies": {
-<<<<<<< HEAD
-    "classnames": "^2.2.6",
-    "eslint": "5.6.0",
-    "eslint-config-jest-enzyme": "^7.0.0",
-    "eslint-config-prettier": "^3.1.0",
-    "eslint-config-standard": "^12.0.0",
-    "eslint-plugin-import": "^2.14.0",
-    "eslint-plugin-jest": "^21.26.2",
-    "eslint-plugin-node": "^8.0.0",
-    "eslint-plugin-prettier": "^3.0.0",
-    "eslint-plugin-promise": "^4.0.1",
-    "eslint-plugin-react": "^7.11.1",
-    "eslint-plugin-standard": "^4.0.0",
-    "jest-enzyme": "^7.0.0",
-    "prettier": "^1.14.3",
-    "typeface-muli": "^0.0.54"
-=======
     "axios-mock-adapter": "1.16.0",
     "classnames": "2.2.6",
     "eslint-config-jest-enzyme": "7.0.1",
@@ -59,8 +35,8 @@
     "eslint-plugin-react": "7.12.2",
     "eslint-plugin-standard": "4.0.0",
     "jest-enzyme": "7.0.1",
-    "prettier": "1.15.3"
->>>>>>> 2e7b4a97
+    "prettier": "1.15.3",
+    "typeface-muli": "0.0.54"
   },
   "proxy-local": "http://txlog.dev.haarlem.minikube:30080",
   "proxy": "https://txlog.demo.voorbeeld-haarlem.nl/",
